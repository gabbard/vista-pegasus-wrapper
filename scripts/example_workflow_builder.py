--- conflicted
+++ resolved
@@ -11,13 +11,9 @@
 )
 from pegasus_wrapper.artifact import ValueArtifact
 from pegasus_wrapper.locator import Locator
-<<<<<<< HEAD
-=======
 from pegasus_wrapper.pegasus_utils import build_submit_script
->>>>>>> 30c4a921
 from pegasus_wrapper.resource_request import SlurmResourceRequest
 from scripts import multiply_by_x, sort_nums_in_file
-
 
 def example_workflow(params: Parameters):
     """
@@ -94,13 +90,6 @@
     )
 
     # Generate the Pegasus DAX file
-<<<<<<< HEAD
-    # We attempt to build at an easy submit file,
-    # it MAY NOT be accurate for more complicated workflows but it
-    # does work for this simple example.
-    # See https://github.com/isi-vista/vista-pegasus-wrapper/issues/27
-    workflow_builder.write_dax_to_dir(tmp_path)
-=======
     dax_file = write_workflow_description(tmp_path)
 
     submit_script = tmp_path / "submit_script.sh"
@@ -113,7 +102,6 @@
         str(dax_file),
         experiment_directory(),  # pylint:disable=protected-access
     )
->>>>>>> 30c4a921
 
 
 if __name__ == "__main__":
