#!/usr/bin/env python

from distutils.core import setup
from os.path import abspath, dirname, join

from setuptools import find_packages

with open(
    join(dirname(abspath(__file__)), "pegasus_wrapper", "version.py")
) as version_file:
    exec(compile(version_file.read(), "version.py", "exec"))

setup(
    name="pegasus_wrapper",
    version=version,  # noqa
    author="Jacob Lichtefeld, Ryan Gabbard",
    author_email="jalichtefeld@gmail.com,gabbard@isi.edu",
    description="A higher-level API for ISI Pegasus, adapted to the quirks of the ISI Vista group",
    url="https://github.com/isi-vista/vista-pegasus-wrapper",
    packages=find_packages(),
    package_data={'': ['sites.xml', 'pegasus.conf']},
    # 3.6 and up, but not Python 4
    python_requires="~=3.6",
    install_requires=[
        "importlib-resources==1.4.0",
	"vistautils>=0.21.0"
    ],
<<<<<<< HEAD
    scripts=['scripts/multiply_by_x.py', 'scripts/sort_nums_in_file.py', 'scripts/nuke_checkpoints.py'],
=======
>>>>>>> adce5f5f
    classifiers=[
        "Programming Language :: Python :: 3",
        "License :: OSI Approved :: MIT License",
        "Operating System :: OS Independent",
    ],
)<|MERGE_RESOLUTION|>--- conflicted
+++ resolved
@@ -25,10 +25,6 @@
         "importlib-resources==1.4.0",
 	"vistautils>=0.21.0"
     ],
-<<<<<<< HEAD
-    scripts=['scripts/multiply_by_x.py', 'scripts/sort_nums_in_file.py', 'scripts/nuke_checkpoints.py'],
-=======
->>>>>>> adce5f5f
     classifiers=[
         "Programming Language :: Python :: 3",
         "License :: OSI Approved :: MIT License",
