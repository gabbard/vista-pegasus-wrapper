--- conflicted
+++ resolved
@@ -13,11 +13,7 @@
 from pegasus_wrapper.locator import Locator
 
 from more_itertools import collapse
-<<<<<<< HEAD
-from Pegasus.DAX3 import File, Job
-=======
-from Pegasus.DAX3 import Job
->>>>>>> adce5f5f
+from Pegasus.DAX3 import Job, File
 from typing_extensions import Protocol
 
 
